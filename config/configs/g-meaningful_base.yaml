--- conflicted
+++ resolved
@@ -20,14 +20,6 @@
     meaningful_weight: 1.0
     meaningful_component_order: 1
     meaningful_transformation_order: 1
-<<<<<<< HEAD
-=======
-    meaningful_critic_gradient_penalty_weight: 10.0
-    meaningful_critic_lr: 1e-4
-    meaningful_critic_betas: [0.9, 0.999]  # Adam optimizer beta1, beta2 parameters
-    meaningful_critic_eps: 1e-8  # Adam optimizer epsilon for numerical stability
-    meaningful_critic_weight_decay: 0.0  # Adam optimizer L2 penalty
->>>>>>> 2288da19
     meaningful_n_critic: 1
 
     ### overall settings ###
