import torch
import torch.nn as nn
import torch.nn.functional as F
from collections import OrderedDict

from ..baseloss import BaseLoss
from ..reconstruction import reconstruction_loss
from .. import select

from .utils import  generate_latent_translations,\
                    apply_group_action_latent_space, \
                    select_latent_components, \
                    generate_latent_translations_selected_components


from .gan.trainer import GANTrainer
from .gan.losses import select_gan_loss
from .gan.discrim_archs import select_discriminator

from ..n_vae.kl_div import kl_normal_loss


class Loss(BaseLoss):
    """    Compute Group theory losses in addition to base losses of models (BetaVAE, FactorVAE, etc.)

    Now supports scheduling for commutative_weight and meaningful_weight parameters.
    """
    
    def __init__(self,
                 base_loss_name,
                 base_loss_kwargs,
                 rec_dist,
                 device,
                 img_size,  # (channels, height, width)
                 commutative_weight,
                 commutative_component_order,
                 commutative_comparison_dist,
                 meaningful_weight,
                 meaningful_component_order,
                 meaningful_transformation_order,
                 meaningful_critic_gradient_penalty_weight,
                 meaningful_critic_lr,
                 meaningful_n_critic,
                 deterministic_rep,
                 group_action_latent_range=1,
                 group_action_latent_distribution='normal',
                 comp_latent_select_threshold=0,
                 warm_up_steps=0,  # Add this parameter
                 # GAN configuration parameters
                 gan_loss_type="wgan_gp",  # Options: "wgan_gp", "hinge", "bce", "lsgan", "wgan"
                 gan_architecture_type="locatello",  # Options: "locatello", "spectral_norm"
                 gan_loss_kwargs=None,
                 gan_architecture_kwargs=None,
                 gan_optimizer_type="adam",  # Options: "adam", "rmsprop", "sgd"
                 gan_optimizer_kwargs=None,
                 # schedulers kwargs
                 schedulers_kwargs=None,
                 **kwargs
                 ):
        # Initialize schedulers using base class method
        
        super(Loss, self).__init__(mode="optimizes_internally", 
                                   rec_dist=rec_dist, 
                                   schedulers_kwargs=schedulers_kwargs, 
                                   **kwargs)
        
        if self.schedulers: 
            # Set initial values from schedulers if they exist
            if 'commutative_weight' in self.schedulers:
                commutative_weight = self.schedulers['commutative_weight'].initial_value
            if 'meaningful_weight' in self.schedulers:
                meaningful_weight = self.schedulers['meaningful_weight'].initial_value

        self.base_loss_name = base_loss_name # Base loss function for the model (like beta-vae, factor-vae, etc.)
        self.base_loss_kwargs = base_loss_kwargs # Base loss function kwargs

        self.base_loss_f = select( 
                             name=self.base_loss_name, 
                             **self.base_loss_kwargs,
                             device=device
                             )  # base loss function
        
        # If using FactorVAE with group theory, ensure external optimization is enabled
        if self.base_loss_name == 'factor_vae' and not self.base_loss_f.external_optimization:
            raise ValueError(
                "When using FactorVAE with group theory loss, the FactorVAE must be configured "
                "with external_optimization=True to allow proper discriminator update scheduling."
            )

        self.rec_dist = rec_dist # for reconstruction loss type (especially for Identity loss)
        self.device = device
        self.img_size = img_size  # Store image size (channels, height, width)
        self.deterministic_rep = deterministic_rep        # Store the weights
        self.commutative_weight = commutative_weight
        self.meaningful_weight = meaningful_weight
        self.group_action_latent_range = group_action_latent_range
        self.group_action_latent_distribution = group_action_latent_distribution

        # if self.commutative_weight == 0 and self.meaningful_weight == 0:
        #     raise ValueError("At least one of commutative_weight or meaningful_weight must be greater than 0.")

        # Store the component orders
        self.commutative_component_order = commutative_component_order
        self.meaningful_component_order = meaningful_component_order

        # Assert that commutative_component_order is greater than 1
        if self.commutative_component_order <= 1:
            raise ValueError("commutative_component_order must be greater than 1 for the commutative loss calculation.")
             
        # The parameters for the group
        self.meaningful_transformation_order = meaningful_transformation_order
        self.meaningful_critic_gradient_penalty_weight = meaningful_critic_gradient_penalty_weight
        self.meaningful_critic_lr = meaningful_critic_lr
        self.meaningful_n_critic = meaningful_n_critic

        # Store GAN configuration
        self.gan_loss_type = gan_loss_type
        self.gan_architecture_type = gan_architecture_type
        self.gan_loss_kwargs = gan_loss_kwargs or {}
        self.gan_architecture_kwargs = gan_architecture_kwargs or {}
        self.gan_optimizer_type = gan_optimizer_type
        self.gan_optimizer_kwargs = gan_optimizer_kwargs or {}

        # Initialize GAN trainer immediately if meaningful_weight > 0
        self.gan_trainer = None
        if self.meaningful_weight > 0:
            self.gan_trainer = GANTrainer(
                img_size=self.img_size,
                device=self.device,
                lr=self.meaningful_critic_lr,
                loss_type=self.gan_loss_type,
                architecture_type=self.gan_architecture_type,
                loss_kwargs=self.gan_loss_kwargs,
                architecture_kwargs=self.gan_architecture_kwargs,
                optimizer_type=self.gan_optimizer_type,
                optimizer_kwargs=self.gan_optimizer_kwargs
            )

        # Store commutative comparison distribution
        self.commutative_comparison_dist = commutative_comparison_dist
        if self.commutative_comparison_dist not in ['gaussian', 'bernoulli']:
            raise ValueError("commutative_comparison_dist must be either 'gaussian' or 'bernoulli'.")
        
        self.comp_latent_select_threshold = comp_latent_select_threshold
        if self.comp_latent_select_threshold < 0 or self.comp_latent_select_threshold >= 1:
            raise ValueError("comp_latent_select_threshold must be in the range [0, 1).")

        # Add warm-up parameters
        self.warm_up_steps = warm_up_steps
        self.current_step = 0

        self.latent_factor_topologies = None

    @property
    def name(self):
        return 'group_theory'
    
    @property
    def kwargs(self):
        kwargs_dict = {
            'base_loss_name': self.base_loss_name,
            'base_loss_kwargs': self.base_loss_kwargs,
            'rec_dist': self.rec_dist,
            'device': self.device,
            'img_size': self.img_size,
            'commutative_weight': self.commutative_weight,
            'commutative_component_order': self.commutative_component_order,
            'commutative_comparison_dist': self.commutative_comparison_dist,
            'meaningful_weight': self.meaningful_weight,
            'meaningful_component_order': self.meaningful_component_order,
            'meaningful_transformation_order': self.meaningful_transformation_order,
            'meaningful_critic_gradient_penalty_weight': self.meaningful_critic_gradient_penalty_weight,
            'meaningful_critic_lr': self.meaningful_critic_lr,
            'meaningful_n_critic': self.meaningful_n_critic,
            'deterministic_rep': self.deterministic_rep,
            'group_action_latent_range': self.group_action_latent_range,
            'group_action_latent_distribution': self.group_action_latent_distribution,
            'comp_latent_select_threshold': self.comp_latent_select_threshold,
            'warm_up_steps': self.warm_up_steps,
            'gan_loss_type': self.gan_loss_type,
            'gan_architecture_type': self.gan_architecture_type,
            'gan_loss_kwargs': self.gan_loss_kwargs,
            'gan_architecture_kwargs': self.gan_architecture_kwargs,
            'gan_optimizer_type': self.gan_optimizer_type,
            'gan_optimizer_kwargs': self.gan_optimizer_kwargs,
            'current_step': self.current_step
        }
        
        # Add scheduler configurations
        if self.schedulers:
            schedulers_kwargs = []
            for param_name, scheduler in self.schedulers.items():
                schedulers_kwargs.append({
                    'name': scheduler.name,
                    'param_name': param_name,
                    'kwargs':{**scheduler.kwargs}
                })
                
            kwargs_dict['schedulers_kwargs'] = schedulers_kwargs

        return kwargs_dict

    def state_dict(self):
        state = {}
<<<<<<< HEAD
        state['gan_trainer_state_dict'] = self.gan_trainer.state_dict() if self.gan_trainer is not None else None
        state['base_loss_state_dict'] = self.base_loss_state_dict
=======
        state['critic_state_dict'] = self.critic.state_dict() if self.critic is not None else None
        state['critic_optimizer_state_dict'] = self.critic_optimizer.state_dict() if self.critic_optimizer is not None else None
        state['base_loss_state_dict'] = self.base_loss_f.state_dict() 
>>>>>>> bc6518b2
        
        # Save scheduler states
        state['scheduler_states'] = {}
        for param_name, scheduler in self.schedulers.items():
            state['scheduler_states'][param_name] = scheduler.state_dict()
                
        return state

    def load_state_dict(self, state_dict):
        if self.gan_trainer is not None and state_dict.get('gan_trainer_state_dict') is not None:
            self.gan_trainer.load_state_dict(state_dict['gan_trainer_state_dict'])
        
        self.base_loss_state_dict = state_dict['base_loss_state_dict']
        self.base_loss_f.load_state_dict(self.base_loss_state_dict)
        
        # Load scheduler states
        if 'scheduler_states' in state_dict:
            for param_name, scheduler_state in state_dict['scheduler_states'].items():
                self.schedulers[param_name].load_state_dict(scheduler_state)

    def _group_action_commutative_loss(self, data, model, kl_components):
        """
        In this loss, we encourage that the group action in data space has commutative property:
        g.g'.x = g'.g.x for all g, g' in G and x in X.

        Args:
            data (torch.Tensor): Input data tensor of shape (batch_size, channels, height, width)
            model (nn.Module): VAE model containing encoder/decoder and required methods
            kl_components (torch.Tensor): KL divergence values per latent component (batch_size, latent_dim)

        Returns:
            torch.Tensor: Commutative loss value calculated as MSE between x_gg' and x_g'g

        Note:
            Procedure steps:
            1. Get latent representation z from input data
            2. Select components for group actions using KL divergences
            3. Generate transformations g (single component) and g' (group components)
            4. Compute x_gg' through sequential g->g' transformations
            5. Compute x_g'g through sequential g'->g transformations
            6. Calculate MSE between the two transformed reconstructions
        """

        z = model.get_representations(data, is_deterministic=self.deterministic_rep)
        _ , latent_dim = z.shape

        # 1: Select components randomly without replacement and its variances

        for comp_order in reversed(range(2, self.commutative_component_order + 1)):
            selected_row_indices, selected_component_indices = select_latent_components(
                component_order=comp_order,
                kl_components=kl_components,
                prob_threshold=self.comp_latent_select_threshold  # Changed parameter name
            )

            if selected_row_indices is not None and selected_component_indices is not None:
                break

        if selected_row_indices is None and selected_component_indices is None:
            raise ValueError(
                "No components selected based on the provided KL components and threshold. in _group_action_commutative_loss"
            )

        if len(selected_row_indices) != len(z):
            z = z[selected_row_indices]

        # Generate random transformation parameters using the selected components and their variances
        # Note: The function generate_latent_translations_selected_components is assumed to be defined elsewhere
        # and should generate random translations for the selected components based on their variances.

        g_component_index = selected_component_indices[:,0].unsqueeze(1)  # First component for g
        g_prime_component_indices = selected_component_indices[:, 1:]  # Remaining components for g'

        g = generate_latent_translations_selected_components(
            data_num=len(selected_row_indices),
            latent_dim=latent_dim,
            selected_components_indices=g_component_index,
            range=self.group_action_latent_range,
            distribution=self.group_action_latent_distribution,
        )
        gprime = generate_latent_translations_selected_components(
            data_num=len(selected_row_indices),
            latent_dim=latent_dim,
            selected_components_indices=g_prime_component_indices,
            range=self.group_action_latent_range,
            distribution=self.group_action_latent_distribution,
        )

        # 5: Compute g.g'.x
        x_g = model.reconstruct_latents(apply_group_action_latent_space(g, z))
        z_g = model.get_representations(x_g, is_deterministic=self.deterministic_rep)
        x_ggprime = model.reconstruct_latents(apply_group_action_latent_space(gprime, z_g))

        # 6: Compute g'.g.x
        x_gprime = model.reconstruct_latents(apply_group_action_latent_space(gprime, z))
        z_gprime = model.get_representations(x_gprime, is_deterministic=self.deterministic_rep)
        x_gprimeg = model.reconstruct_latents(apply_group_action_latent_space(g, z_gprime))

        # 7: Compute comparison loss between x_gg' and x_g'g
        if self.commutative_comparison_dist == 'gaussian':
            commutative_loss = F.mse_loss(x_ggprime, x_gprimeg, reduction='sum') / data.size(0)  # Average over batch size
        elif self.rec_dist == 'bernoulli':
            pass # TODO: Implement it!

        return commutative_loss

    def _apply_multiple_group_actions_images(self, real_images, model):
        """
        Applies multiple consecutive group actions on input images through latent space transformations.
        This function performs a series of encode-transform-decode operations, where each iteration:
        1. Encodes the current image into latent space.
        2. Calculates KL components for the current latent representation.
        3. Selects latent components for group action based on these current KL components.
        4. Applies a random group action transformation in latent space using the selected components.
        5. Decodes back to image space.
        The output of each iteration becomes the input for the next.

        Args:
            real_images (torch.Tensor): Initial input images to transform.
            model: Model containing representation (encoder) and reconstruction (decoder) methods.

        Returns:
            torch.Tensor: Transformed images after applying multiple group actions.

        Note:
            The number of consecutive transformations is controlled by `self.meaningful_transformation_order`.
            The group action parameters are generated according to `self.meaningful_component_order`.
        """
        fake_images = real_images.clone()
        batch_size = real_images.size(0)
        # Get latent_dim from the second dimension of kl_components

        for _ in range(self.meaningful_transformation_order):
            # Encode
            # Note: We get z again here, but kl_components and variance_components passed correspond to the *original* image encoding
            z = model.get_representations(fake_images, is_deterministic=self.deterministic_rep)
            
            # Calculate kl_components for the current fake_images
            with torch.no_grad(): # Ensure no gradients are computed for KL components
                mean, logvar = model.encoder(fake_images)['stats_qzx'].unbind(-1)
                current_kl_components = kl_normal_loss(mean, logvar, raw=True)

            latent_dim = z.size(1)

            for comp_order in reversed(range(1, self.meaningful_component_order + 1)):
                selected_row_indices, selected_component_indices = select_latent_components(
                    component_order=comp_order,
                    kl_components=current_kl_components,
                    prob_threshold=self.comp_latent_select_threshold  # Changed parameter name
                )
                
                if selected_row_indices is not None and selected_component_indices is not None:
                    break
        
        if selected_row_indices is None and selected_component_indices is None:
            raise ValueError(
                "No components selected based on the provided KL components and threshold. in group_action_meaningful_loss"
            )
        
        if len(selected_row_indices) != len(z):
            z = z[selected_row_indices]

        g = generate_latent_translations_selected_components(
            data_num=len(selected_row_indices),
            latent_dim=latent_dim,
            selected_components_indices=selected_component_indices,
            range=self.group_action_latent_range,
            distribution=self.group_action_latent_distribution,
        )
        
        # Apply group action in latent space using imported function
        z_transformed = apply_group_action_latent_space(g, z)
        # Decode => next "fake_images"
        fake_images = model.reconstruct_latents(z_transformed)

        return fake_images

    def __call__(self, data, model, vae_optimizer):

        if self.latent_factor_topologies is None:
            self.latent_factor_topologies = model.latent_factor_topologies

        log_data = OrderedDict()
        base_loss = 0

        if self.base_loss_f.mode == 'post_forward':
            model_out = model(data)
            inputs = {
                'data': data,
                **model_out,
                'is_train': True,
            }

            loss_out = self.base_loss_f(**inputs)
            base_loss = loss_out['loss']
            log_data.update(loss_out['to_log'])

        elif self.base_loss_f.mode == 'pre_forward':
            inputs = {
                'model': model,
                'data': data,
                'is_train': True,
            }
            loss_out = self.base_loss_f(**inputs)
            base_loss = loss_out['loss']
            log_data.update(loss_out['to_log'])

        elif self.base_loss_f.mode == 'optimizes_internally':
            raise NotImplementedError(
                "The base loss function is set to 'optimizes_internally', "
                "but this mode is not supported in the group theory loss. "
                "Please use 'post_forward' or 'pre_forward' modes."
            )

        if self.base_loss_f.name == 'factorvae':
             _, data_Bp = torch.chunk(data, 2, dim=0)

        with torch.no_grad():
            mean, logvar = model.encoder(data)['stats_qzx'].unbind(-1)

        kl_components_raw = kl_normal_loss(mean, logvar, raw=True) # shape: (batch_size, latent_dim)

        # Increment step counter
        self.current_step += 1
                
        # Group action losses (only after warm-up)
        group_loss = 0
        in_warm_up = self.current_step <= self.warm_up_steps
 
        # Commutative loss (skip during warm-up)
        if self.commutative_weight > 0 and not in_warm_up:
            g_commutative_loss = self._group_action_commutative_loss(data, model, kl_components_raw)
            log_data['g_commutative_loss'] = g_commutative_loss.item()
            group_loss += self.commutative_weight * g_commutative_loss

        # Meaningful loss (skip during warm-up)
        if self.meaningful_weight > 0 and not in_warm_up:

            #################################################################
            # 1) Multiple critic (discriminator) updates first
            #################################################################
            # 1) Multiple critic (discriminator) updates first
            #################################################################
            d_losses = torch.zeros(self.meaningful_n_critic, device=data.device)
            for i in range(self.meaningful_n_critic):
                # Generate 'fake_images' without gradient for the critic
                with torch.no_grad():
                    fake_images = self._apply_multiple_group_actions_images(
                        real_images=data,
                        model=model,
                    )

                d_loss = self.gan_trainer.train_discriminator(data, fake_images)
                d_losses[i] = d_loss

            # Log the average critic loss over the n_critic updates
            log_data['g_meaningful_critic_loss'] = d_losses.mean().item()

            #################################################################
            # 2) Now update the generator (decoder) + group losses
            #################################################################
            # Re-generate fake images (this time with grad) for the generator update
            fake_images = self._apply_multiple_group_actions_images(
                real_images=data,
                model=model,
            )

            # Freeze discriminator for generator update
            self.gan_trainer.freeze_discriminator()

<<<<<<< HEAD
            # Compute generator loss using the GAN trainer
            g_loss = self.gan_trainer.compute_generator_loss(fake_images)
            log_data['generator_loss'] = g_loss.item()
=======
            # WGAN generator loss (we want critic_fake to be high => negative sign)
            critic_fake = self.critic(fake_images)
            g_loss = -critic_fake.mean()
            log_data['g_meaningful_generator_loss'] = g_loss.item()
>>>>>>> bc6518b2

            # Combine with the other group losses
            total_loss = base_loss + self.meaningful_weight * g_loss  # plus any base VAE loss

            # Backprop through generator (i.e., the decoder) + group constraints
            vae_optimizer.zero_grad()
            total_loss.backward()
            vae_optimizer.step()

<<<<<<< HEAD
            # Unfreeze discriminator
            self.gan_trainer.unfreeze_discriminator()
=======
            if self.base_loss_f.name == 'factorvae':
                # Update FactorVAE discriminator after VAE optimization
                discr_result = self.base_loss_f.update_discriminator(data_Bp, model)
                log_data.update(discr_result['to_log'])

            for p in self.critic.parameters(): p.requires_grad_(True)  # Unfreeze critic
>>>>>>> bc6518b2

            #################################################################
            # 3) Final combined loss for logging
            #################################################################
            # Typically we just log generator and critic separately,
            # but here you can combine them if desired.
            final_loss = total_loss  # or total_loss + d_losses.mean() purely for logging
            log_data['loss'] = final_loss.item()

            return {'loss': final_loss, 'to_log': log_data}
        
        # Optimize group action losses only
        total_loss = base_loss + group_loss
        vae_optimizer.zero_grad()
        total_loss.backward()
        vae_optimizer.step()

        if self.base_loss_f.name == 'factorvae':
            # Update FactorVAE discriminator after VAE optimization
            discr_result = self.base_loss_f.update_discriminator(data_Bp, model)
            log_data.update(discr_result['to_log'])

        log_data['loss'] = total_loss.item()
        return {'loss': total_loss, 'to_log': log_data}
<|MERGE_RESOLUTION|>--- conflicted
+++ resolved
@@ -202,14 +202,8 @@
 
     def state_dict(self):
         state = {}
-<<<<<<< HEAD
         state['gan_trainer_state_dict'] = self.gan_trainer.state_dict() if self.gan_trainer is not None else None
         state['base_loss_state_dict'] = self.base_loss_state_dict
-=======
-        state['critic_state_dict'] = self.critic.state_dict() if self.critic is not None else None
-        state['critic_optimizer_state_dict'] = self.critic_optimizer.state_dict() if self.critic_optimizer is not None else None
-        state['base_loss_state_dict'] = self.base_loss_f.state_dict() 
->>>>>>> bc6518b2
         
         # Save scheduler states
         state['scheduler_states'] = {}
@@ -480,16 +474,9 @@
             # Freeze discriminator for generator update
             self.gan_trainer.freeze_discriminator()
 
-<<<<<<< HEAD
             # Compute generator loss using the GAN trainer
             g_loss = self.gan_trainer.compute_generator_loss(fake_images)
             log_data['generator_loss'] = g_loss.item()
-=======
-            # WGAN generator loss (we want critic_fake to be high => negative sign)
-            critic_fake = self.critic(fake_images)
-            g_loss = -critic_fake.mean()
-            log_data['g_meaningful_generator_loss'] = g_loss.item()
->>>>>>> bc6518b2
 
             # Combine with the other group losses
             total_loss = base_loss + self.meaningful_weight * g_loss  # plus any base VAE loss
@@ -499,17 +486,15 @@
             total_loss.backward()
             vae_optimizer.step()
 
-<<<<<<< HEAD
             # Unfreeze discriminator
             self.gan_trainer.unfreeze_discriminator()
-=======
+            
             if self.base_loss_f.name == 'factorvae':
                 # Update FactorVAE discriminator after VAE optimization
                 discr_result = self.base_loss_f.update_discriminator(data_Bp, model)
                 log_data.update(discr_result['to_log'])
 
             for p in self.critic.parameters(): p.requires_grad_(True)  # Unfreeze critic
->>>>>>> bc6518b2
 
             #################################################################
             # 3) Final combined loss for logging
