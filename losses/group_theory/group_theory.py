--- conflicted
+++ resolved
@@ -461,6 +461,7 @@
 
             # Log the average critic loss over the n_critic updates
             log_data['g_meaningful_critic'] = d_losses.mean().item()
+            log_data['g_meaningful_critic'] = d_losses.mean().item()
 
             #################################################################
             # 2) Now update the generator (decoder) + group losses
@@ -474,14 +475,8 @@
             # Freeze discriminator for generator update
             self.gan_trainer.freeze_discriminator()
 
-<<<<<<< HEAD
             # Compute generator loss using the GAN trainer
             g_loss = self.gan_trainer.compute_generator_loss(fake_images)
-=======
-            # WGAN generator loss (we want critic_fake to be high => negative sign)
-            critic_fake = self.critic(fake_images)
-            g_loss = -critic_fake.mean()
->>>>>>> 94ef4bce
             log_data['g_meaningful_generator'] = g_loss.item()
 
             # Combine with the other group losses
